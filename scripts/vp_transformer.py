--- conflicted
+++ resolved
@@ -518,11 +518,6 @@
         reference_genomes_fp=path_to_files["reference_genomes_fp"],
     )
 
-<<<<<<< HEAD
-    # Upload ndjson to S3 bucket
-
-    # TODO: upload to S3 bucket
-=======
     #####  PLACEHOLDER: for uploading S3 reference to SILO #####
     # make new dir for upload_submissions
     result_dir_submission = result_dir / "submission"
@@ -544,7 +539,6 @@
     password = "testuser"
     group_id = 1
     submit(input_fp, username, password, group_id)
->>>>>>> bfa659cc
 
 
 @click.command()
