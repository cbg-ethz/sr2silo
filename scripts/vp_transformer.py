"""Converts V-PIPE's outputs of nucleotide read sequencs output to
   ready to import nuclotides and amino acid sequences to the SILO database."""

from __future__ import annotations

import json
import logging
import os
from pathlib import Path

import click
import yaml

from sr2silo.config import is_ci_environment
from sr2silo.process import bam_to_sam, pair_normalize_reads, translate_nextclade
from sr2silo.s3 import compress_bz2, upload_file_to_s3
from sr2silo.silo import LapisClient, Submission, wrangle_for_transformer
from sr2silo.vpipe import Sample

logging.basicConfig(
    level=logging.DEBUG, format="%(asctime)s - %(levelname)s - %(message)s"
)


def load_config(config_file: Path) -> dict:
    """Load a JSON configuration file."""
    try:
        with config_file.open() as f:
            return json.load(f)
    except FileNotFoundError:
        logging.error(f"Config file not found: {config_file}")
        raise
    except json.JSONDecodeError as e:
        logging.error(f"Error decoding JSON from config file: {config_file} - {e}")
        raise


def make_submission_file(result_dir: Path, srLink: str) -> Path:
    """Create a submission file with the given S3 link.

    Args:
        result_dir (Path): The directory to save the submission file.
        srLink (str): The S3 link to include in the submission file.

    Returns:
        Path: The path to the created submission file.
    """
    result_dir_submission = result_dir / "submission"
    result_dir_submission.mkdir(parents=True, exist_ok=True)

    submission_metadata_fp = result_dir_submission / "metadata.tsv"
    with submission_metadata_fp.open("w") as f:
        f.write("submissionId\ts3Link\tversionComment\n")
        f.write(f"001\t{srLink}\t\n")
    logging.info(f"Submission metadata saved to: {submission_metadata_fp}")

    return submission_metadata_fp


def process_directory(
    input_dir: Path,
    sample_id: str,
    batch_id: str,
    result_dir: Path,
    nextclade_reference: str,
    timeline_file: Path,
    primers_file: Path,
    file_name: str = "REF_aln_trim.bam",
    database_config: Path = Path("scripts/database_config.yaml"),
) -> None:
    """Process all files in a given directory.

    Args:
        input_dir (Path): The directory to process. i.e. the directory containing the BAM file.
                          to reach samples/A1_05_2024_10_08/20241024_2411515907/alignments/
        result_dir (Path): The directory to save the results.
        nextclade_reference (str): The reference to use for nextclade.
        timeline_file (Path): The timeline file to cross-reference the metadata.
        primers_file (Path): The primers file to cross-reference the metadata.
        file_name (str): The name of the file to process

    Returns:
        None (writes results to the result_dir)
    """

    # TODO: absolb all these intermediary files into a temporary directory

    # check that one was given a directory and not a file and it exists
    if not input_dir.is_dir():
        logging.error(f"Input directory not found, is it a directory?: {input_dir}")
        raise FileNotFoundError(f"Directory not found: {input_dir}")

    logging.info(f"Processing directory: {input_dir}")
    logging.info(f"Assuming the input file is: {file_name}")
    # check that the file exists and also it's .bai file
    sample_fp = input_dir / file_name
    if not sample_fp.exists():
        logging.error(f"Input file not found: {sample_fp}")
        raise FileNotFoundError(f"Input file not found: {sample_fp}")

    ##### Get Sample and Batch metadata and write to a file #####
    sample_to_process = Sample(sample_id, batch_id)
    sample_to_process.enrich_metadata(timeline_file, primers_file)
    metadata = sample_to_process.get_metadata()
    # add nextclade reference to metadata
    metadata["nextclade_reference"] = nextclade_reference
    metadata_file = result_dir / "metadata.json"
    result_dir.mkdir(parents=True, exist_ok=True)
    with metadata_file.open("w") as f:
        json.dump(metadata, f, indent=4)
    logging.info(f"Metadata saved to: {metadata_file}")

<<<<<<< HEAD
    #####  Merge & Pair reads #####

    ##### Translate / Align / Normalize to JSON #####

    # TODO: implement the the workflow from blastX/parse_translate_align.py
=======
    ##### Convert BAM to SAM #####
    logging.info(f"Converting BAM to SAM")
    bam_file = sample_fp
    sam_data = bam_to_sam(bam_file)

    ##### Process SAM to FASTA #####
    logging.info(f"Processing SAM to FASTA (pair, merge, and normalize reads)")
    fasta_file = result_dir / "reads.fasta"
    insertions_file = result_dir / "insertions.txt"
    pair_normalize_reads(sam_data, fasta_file, insertions_file)

    ##### Translate nucleotides to amino acids #####
    logging.info(f"Aliging and translating sequences")
    results_dir_translated = result_dir / "translated"
    translate([fasta_file], results_dir_translated, nextclade_reference)

    logging.info(f"Results saved to: {results_dir_translated}")

    ## to BlastX here

    # see PR #88
>>>>>>> 64d9a3c1


    #####   Compress & Upload to S3  #####
    file_to_upload = result_dir_transformed / "silo_input.ndjson"
    compressed_file = result_dir_transformed / "silo_input.ndjson.bz2"
    logging.info(f"Compressing file: {file_to_upload}")
    compress_bz2(file_to_upload, compressed_file)

    #  Upload as generate a file name for the submission file, i.e. use the SAMPLE_ID
    logging.info(f"Uploading to S3: {compressed_file}")
    s3_file_name = f"{sample_id}.ndjson.bz2"
    s3_bucket = "sr2silo01"
    s3_link = f"s3://{s3_bucket}/{s3_file_name}"
    upload_file_to_s3(compressed_file, s3_bucket, s3_file_name)

    ##### Submit S3 reference to SILO #####
    logging.info(f"Submitting to Loculus")
    input_fp = make_submission_file(result_dir, s3_link)

    if is_ci_environment():
        logging.info(
            "Running in CI environment, mocking S3 upload, skipping LAPIS submission."
        )
        # set some mock environment variables for Keycloak and submission URLs
        KEYCLOAK_TOKEN_URL = "https://authentication-wise-seqs.loculus.org/realms/loculus/protocol/openid-connect/token"
        SUBMISSION_URL = "https://backend-wise-seqs.loculus.org/test/submit?groupId={group_id}&dataUseTermsType=OPEN"
    else:
        # get the real environment variables
        KEYCLOAK_TOKEN_URL = os.getenv("KEYCLOAK_TOKEN_URL")
        SUBMISSION_URL = os.getenv("SUBMISSION_URL")

    client = LapisClient(KEYCLOAK_TOKEN_URL, SUBMISSION_URL)  # type: ignore
    client.authenticate(username="testuser", password="testuser")
    submission_ids = Submission.get_submission_ids_from_tsv(input_fp)
    fasta_str = Submission.generate_placeholder_fasta(submission_ids)
    submission = Submission(fasta_str, input_fp)
    response = client.submit(group_id=1, data=submission)
    logging.info(f"Submission response: {response}")


@click.command()
@click.option("--sample_dir", envvar="SAMPLE_DIR", help="Path to the sample directory.")
@click.option("--sample_id", envvar="SAMPLE_ID", help="sample_id to use for metadata.")
@click.option("--batch_id", envvar="BATCH_ID", help="batch_id to use for metadata.")
@click.option(
    "--result_dir", envvar="RESULTS_DIR", help="Path to the results directory."
)
@click.option(
    "--timeline_file", envvar="TIMELINE_FILE", help="Path to the timeline file."
)
@click.option("--primer_file", envvar="PRIMER_FILE", help="Path to the primers file.")
@click.option(
    "--nextclade_reference",
    envvar="NEXTCLADE_REFERENCE",
    default="sars-cov-2",
    help="Nextclade reference.",
)
def main(
    sample_dir,
    sample_id,
    batch_id,
    result_dir,
    timeline_file,
    primer_file,
    nextclade_reference,
    database_config: Path = Path("scripts/database_config.yaml"),
):
    """Process a sample directory."""
    logging.info(f"Processing sample directory: {sample_dir}")
    logging.info(f"Saving results to: {result_dir}")
    logging.info(f"Using timeline file: {timeline_file}")
    logging.info(f"Using primers file: {primer_file}")
    logging.info(f"Using Nextclade reference: {nextclade_reference}")
    logging.info(f"Using sample_id: {sample_id}")
    logging.info(f"Using batch_id: {batch_id}")
    logging.info(f"Using database_config: {database_config}")

    ci_env = is_ci_environment()
    logging.info(f"Running in CI environment: {ci_env}")

    process_directory(
        input_dir=Path("sample"),
        sample_id=sample_id,
        batch_id=batch_id,
        result_dir=Path("results"),
        timeline_file=Path("timeline.tsv"),
        primers_file=Path("primers.yaml"),
        nextclade_reference=nextclade_reference,
        database_config=Path("scripts/database_config.yaml"),
    )


if __name__ == "__main__":
    main()<|MERGE_RESOLUTION|>--- conflicted
+++ resolved
@@ -110,36 +110,13 @@
         json.dump(metadata, f, indent=4)
     logging.info(f"Metadata saved to: {metadata_file}")
 
-<<<<<<< HEAD
     #####  Merge & Pair reads #####
 
     ##### Translate / Align / Normalize to JSON #####
 
-    # TODO: implement the the workflow from blastX/parse_translate_align.py
-=======
-    ##### Convert BAM to SAM #####
-    logging.info(f"Converting BAM to SAM")
-    bam_file = sample_fp
-    sam_data = bam_to_sam(bam_file)
-
-    ##### Process SAM to FASTA #####
-    logging.info(f"Processing SAM to FASTA (pair, merge, and normalize reads)")
-    fasta_file = result_dir / "reads.fasta"
-    insertions_file = result_dir / "insertions.txt"
-    pair_normalize_reads(sam_data, fasta_file, insertions_file)
-
-    ##### Translate nucleotides to amino acids #####
-    logging.info(f"Aliging and translating sequences")
-    results_dir_translated = result_dir / "translated"
-    translate([fasta_file], results_dir_translated, nextclade_reference)
-
-    logging.info(f"Results saved to: {results_dir_translated}")
-
-    ## to BlastX here
-
-    # see PR #88
->>>>>>> 64d9a3c1
-
+    # TODO: implement the the workflow from sr2silo.process.translate_align.py
+    
+    raise NotImplementedError("Not yet implemented")
 
     #####   Compress & Upload to S3  #####
     file_to_upload = result_dir_transformed / "silo_input.ndjson"
