--- conflicted
+++ resolved
@@ -1,10 +1,6 @@
 [tool.poetry]
 name = "sr2silo"
-<<<<<<< HEAD
-version = "0.1.0"  # Set static version
-=======
-version = "0.0.4"
->>>>>>> 5abd56bf
+version = "0.1.1"
 description = "short-read to silo"
 authors = ["Gordon Julian Koehn <gordon.koehn@dbsse.ethz.ch>"]
 readme = "README.md"
