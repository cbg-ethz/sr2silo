[tool.poetry]
name = "sr2silo"
<<<<<<< HEAD
version = "1.0.0"
=======
version = "1.0.1"
>>>>>>> 9c9f5fc0
description = "short-read to silo"
authors = ["Gordon Julian Koehn <gordon.koehn@dbsse.ethz.ch>"]
readme = "README.md"
packages = [{ include = "sr2silo", from = "src" }]

[tool.poetry.scripts]
sr2silo = "sr2silo.main:app"

[tool.poetry.dependencies]
python = "^3.11"
pyyaml = "^6.0.2"
boto3 = "^1.35.72"
moto = { extras = ["all", "ec2", "s3"], version = "^5.0.22" }
psutil = "^6.1.1"
tqdm = "^4.67.1"
click = "^8.1.8"
pydantic = "^2.10.6"
zstandard = "^0.23.0"
typer = "^0.15.1"
biopython = "^1.83"
pysam = "^0.23.0"
python-dotenv = "^1.0.0"


[tool.poetry.group.dev.dependencies]
pytest = "^7.2.1"
ruff = "^0.0.253"
black = "^25.1.0"
pytest-cov = "^4.0.0"
pytest-xdist = "^3.2.0"
pre-commit = "^3.1.0"
interrogate = "^1.5.0"
pyright = "^1.1.395"
mkdocs-material = "^9.1.6"
mkdocs-gen-files = "^0.4.0"
mkdocs-literate-nav = "^0.6.0"
setuptools = "^78.1.1"
mkdocstrings-python = "^1.13.0"

[tool.coverage.report]
fail_under = 75.0

[tool.interrogate]
ignore-init-method = false
ignore-init-module = false
ignore-magic = true
ignore-semiprivate = true
ignore-private = true
ignore-property-decorators = false
ignore-module = false
fail-under = 95
exclude = ["setup.py", "docs", "build", "scripts/dgicev"]
ignore-regex = ["^get$", "^mock_.*", ".*BaseClass.*"]
verbose = 2
quiet = false
whitelist-regex = []
color = true

[tool.pyright]
include = ["src"]
exclude = [
    "**/node_modules",
    "**/__pycache__",
    "src/experimental",
    "src/typestubs",
    "scripts",
]

[tool.ruff]
exclude = ["scripts"]

[tool.black]
exclude = '''
/(
    scripts
)/
'''

[build-system]
requires = ["poetry-core>=1.0.0"]
build-backend = "poetry.core.masonry.api"

[tool.isort]
profile = "black"<|MERGE_RESOLUTION|>--- conflicted
+++ resolved
@@ -1,10 +1,6 @@
 [tool.poetry]
 name = "sr2silo"
-<<<<<<< HEAD
-version = "1.0.0"
-=======
 version = "1.0.1"
->>>>>>> 9c9f5fc0
 description = "short-read to silo"
 authors = ["Gordon Julian Koehn <gordon.koehn@dbsse.ethz.ch>"]
 readme = "README.md"
