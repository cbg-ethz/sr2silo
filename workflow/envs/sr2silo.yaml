--- conflicted
+++ resolved
@@ -4,10 +4,4 @@
   - conda-forge
   - defaults
 dependencies:
-<<<<<<< HEAD
   - sr2silo=1.1.0
-=======
-  - sr2silo=1.0.1
-  - pandas>=2.0
-  - pyyaml>=6.0
->>>>>>> 787676da
