#### Configuration for sr2silo workflow

### Sample Selection
LOCATIONS:
  - 5   # Lugano (TI)
  - 15  # Basel (BS)
  - 17  # Chur (GR)
  - 10  # Zürich (ZH)
  - 16  # Geneva (GE)
  - 25  # Laupen (BE)
START_DATE: "2025-06-15"
END_DATE: "2025-07-15"

### Input Files
BASE_SAMPLE_DIR:  "../results" # "tests/data/samples_large"
<<<<<<< HEAD
TIMELINE_FILE: "../../work-vp-test/variants/timeline.tsv" # "tests/data/samples_large/timeline_A1_05_2024_10_08.tsv" 
=======
TIMELINE_FILE: "../../work-vp-test/variants/timeline.tsv" # "tests/data/samples_large/timeline_A1_05_2024_10_08.tsv"
>>>>>>> 1136f8c6
### Output Files
RESULTS_DIR:  "silo-inputs"

### Loculus (to submit results to)
## URLs for Loculus services
KEYCLOAK_TOKEN_URL: "https://authentication-wise-files.loculus.org/realms/loculus/protocol/openid-connect/token"
SUBMISSION_URL: "https://backend-wise-files.loculus.org"

## Authentication credentials
GROUP_ID: 1
# For production use prefer reading them from environment at runtime or prompting the user.
USERNAME: "testuser"
PASSWORD: "testuser"

### LAPIS – hosting the SILO database (to query reference from)
<<<<<<< HEAD
=======
# Optional: specify LAPIS URL for custom reference genomes
# If not provided, uses default SARS-CoV-2 references (NCBI Reference Sequence: NC_045512.2)
>>>>>>> 1136f8c6
LAPIS_URL: "http://88.198.54.174"

### Subsampling Configuration
## Subsampling 1) by fraction 2 by max reads or 3) by fraction, but max max_reads
ENABLE_SUBSAMPLING: true
<<<<<<< HEAD
# SUBSAMPLE_FRACTION: 0.5  
=======
# SUBSAMPLE_FRACTION: 0.5
>>>>>>> 1136f8c6
SUBSAMPLE_MAX_READS: 4500000  # keep of max of 4.5 Mio Reads<|MERGE_RESOLUTION|>--- conflicted
+++ resolved
@@ -13,11 +13,7 @@
 
 ### Input Files
 BASE_SAMPLE_DIR:  "../results" # "tests/data/samples_large"
-<<<<<<< HEAD
-TIMELINE_FILE: "../../work-vp-test/variants/timeline.tsv" # "tests/data/samples_large/timeline_A1_05_2024_10_08.tsv" 
-=======
 TIMELINE_FILE: "../../work-vp-test/variants/timeline.tsv" # "tests/data/samples_large/timeline_A1_05_2024_10_08.tsv"
->>>>>>> 1136f8c6
 ### Output Files
 RESULTS_DIR:  "silo-inputs"
 
@@ -33,19 +29,12 @@
 PASSWORD: "testuser"
 
 ### LAPIS – hosting the SILO database (to query reference from)
-<<<<<<< HEAD
-=======
 # Optional: specify LAPIS URL for custom reference genomes
 # If not provided, uses default SARS-CoV-2 references (NCBI Reference Sequence: NC_045512.2)
->>>>>>> 1136f8c6
 LAPIS_URL: "http://88.198.54.174"
 
 ### Subsampling Configuration
 ## Subsampling 1) by fraction 2 by max reads or 3) by fraction, but max max_reads
 ENABLE_SUBSAMPLING: true
-<<<<<<< HEAD
-# SUBSAMPLE_FRACTION: 0.5  
-=======
 # SUBSAMPLE_FRACTION: 0.5
->>>>>>> 1136f8c6
 SUBSAMPLE_MAX_READS: 4500000  # keep of max of 4.5 Mio Reads