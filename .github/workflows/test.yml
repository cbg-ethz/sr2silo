# This pipeline checks whether the package
# installs properly, passes unit tests and whether
# the code formatting is right.
name: CI/CD (Poetry + Conda)

on:
  push:
    branches: [ main, dev ]
  pull_request:
    branches: [ main, dev ]

jobs:
  build:
    runs-on: ubuntu-latest

    steps:
      - name: Checkout code
        uses: actions/checkout@v4

      - name: Set up Python
        uses: actions/setup-python@v5
        with:
          python-version: '3.10'
          cache: 'pip'

      - name: Run black formatting check
        uses: psf/black@stable

      - name: Set up Conda
        uses: conda-incubator/setup-miniconda@v3
        with:
          auto-update-conda: true
          channels: conda-forge, bioconda
          environment-file: environments/dev-environment.yml
          activate-environment: sr2silo-dev

      - name: Install Poetry and dependencies
        run: |
          source $(conda info --base)/etc/profile.d/conda.sh
          conda activate sr2silo-dev
          poetry install --with dev

      - name: Determine if PR
        id: determine-pr
        run: echo "is_pr=${{ github.event_name == 'pull_request' }}" >> $GITHUB_OUTPUT

      - name: Run unit tests
        run: |
          source $(conda info --base)/etc/profile.d/conda.sh
          conda activate sr2silo-dev
          poetry run pytest

      - name: Run test coverage
        run: |
          source $(conda info --base)/etc/profile.d/conda.sh
          conda activate sr2silo-dev
          if [ "${{ steps.determine-pr.outputs.is_pr }}" == 'true' ]; then
            echo "Running coverage on changed files"
            changed_files=$(git diff --name-only ${{ github.event.pull_request.base.sha }} ${{ github.sha }} | grep '^src/' | tr '\n' ' ')
            if [ -z "$changed_files" ]; then
              echo "No changed files to run coverage on"
              exit 0
            fi
            poetry run pytest --cov=$changed_files --cov-report=term
          else
            echo "Running coverage on all files"
<<<<<<< HEAD
            poetry run pytest --cov=src --cov-report=term
=======
            poetry run pytest --cov=src --cov-report=xml:./reports/coverage/coverage.xml --cov-report=html:./reports/coverage/html --cov-report=term
>>>>>>> ed85aebe
          fi

     - name: Generate coverage badge
        if: github.ref == 'refs/heads/main' || github.ref == 'refs/heads/dev'
        run: |
          source $(conda info --base)/etc/profile.d/conda.sh
          conda activate sr2silo-dev
          poetry run genbadge coverage -o ./reports/coverage/coverage.svg

      - name: Run Ruff
        run: |
          source $(conda info --base)/etc/profile.d/conda.sh
          conda activate sr2silo-dev
          poetry run ruff check .

      - name: Run interrogate
        run: |
          source $(conda info --base)/etc/profile.d/conda.sh
          conda activate sr2silo-dev
          poetry run interrogate src

      - name: Run Pyright
        run: |
          source $(conda info --base)/etc/profile.d/conda.sh
          conda activate sr2silo-dev
          poetry run pyright<|MERGE_RESOLUTION|>--- conflicted
+++ resolved
@@ -64,12 +64,7 @@
             poetry run pytest --cov=$changed_files --cov-report=term
           else
             echo "Running coverage on all files"
-<<<<<<< HEAD
             poetry run pytest --cov=src --cov-report=term
-=======
-            poetry run pytest --cov=src --cov-report=xml:./reports/coverage/coverage.xml --cov-report=html:./reports/coverage/html --cov-report=term
->>>>>>> ed85aebe
-          fi
 
      - name: Generate coverage badge
         if: github.ref == 'refs/heads/main' || github.ref == 'refs/heads/dev'
