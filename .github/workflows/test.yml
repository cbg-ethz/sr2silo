# This pipeline checks whether the package
# installs properly, passes unit tests, test coverage and whether
# the code formatting is right.
name: CI/CD (Poetry + Conda)

on:
  push:
    branches: [ main, dev ]
  pull_request:
    branches: [ main, dev ]

jobs:
  build:
    runs-on: ubuntu-latest

    steps:
      - name: Checkout code
        uses: actions/checkout@v4

      - name: Set up Python
        uses: actions/setup-python@v5
        with:
          python-version: '3.10'
          cache: 'pip'

      - name: Run black formatting check
        uses: psf/black@stable

      - name: Set up Conda
        uses: conda-incubator/setup-miniconda@v3
        with:
          auto-update-conda: true
          channels: conda-forge, bioconda
          environment-file: environments/dev-environment.yml
          activate-environment: sr2silo-dev

      - name: Install Poetry and dependencies
        run: |
          source $(conda info --base)/etc/profile.d/conda.sh
          conda activate sr2silo-dev
          poetry install --with dev

      - name: Determine if PR
        id: determine-pr
        run: echo "is_pr=${{ github.event_name == 'pull_request' }}" >> $GITHUB_OUTPUT
      - name: Run unit tests
        run: |
          source $(conda info --base)/etc/profile.d/conda.sh
          conda activate sr2silo-dev
          poetry run pytest

<<<<<<< HEAD
=======
      - name: Run test coverage
        run: |
          source $(conda info --base)/etc/profile.d/conda.sh
          conda activate sr2silo-dev
          if [ "${{ steps.determine-pr.outputs.is_pr }}" == 'true' ]; then
            echo "Running coverage on changed files"
            changed_files=$(git diff --name-only ${{ github.event.pull_request.base.sha }} ${{ github.sha }} | grep '^src/' | tr '\n' ' ')
            if [ -z "$changed_files" ]; then
              echo "No changed files to run coverage on"
              exit 0
            fi
            poetry run pytest --cov=$changed_files --cov-report=term
          else
            echo "Running coverage on all files"
            poetry run pytest --cov=src --cov-report=xml:./reports/coverage/coverage.xml --cov-report=term
          fi

      - name: Generate coverage badge
        if: github.ref == 'refs/heads/main' || github.ref == 'refs/heads/dev'
        run: |
          source $(conda info --base)/etc/profile.d/conda.sh
          conda activate sr2silo-dev
          poetry install genbadge
          poetry run genbadge coverage

>>>>>>> e1f71e99
      - name: Run Ruff
        run: |
          source $(conda info --base)/etc/profile.d/conda.sh
          conda activate sr2silo-dev
          poetry run ruff check .

      - name: Run interrogate
        run: |
          source $(conda info --base)/etc/profile.d/conda.sh
          conda activate sr2silo-dev
          poetry run interrogate src

      - name: Run Pyright
        run: |
          source $(conda info --base)/etc/profile.d/conda.sh
          conda activate sr2silo-dev
          poetry run pyright<|MERGE_RESOLUTION|>--- conflicted
+++ resolved
@@ -49,34 +49,6 @@
           conda activate sr2silo-dev
           poetry run pytest
 
-<<<<<<< HEAD
-=======
-      - name: Run test coverage
-        run: |
-          source $(conda info --base)/etc/profile.d/conda.sh
-          conda activate sr2silo-dev
-          if [ "${{ steps.determine-pr.outputs.is_pr }}" == 'true' ]; then
-            echo "Running coverage on changed files"
-            changed_files=$(git diff --name-only ${{ github.event.pull_request.base.sha }} ${{ github.sha }} | grep '^src/' | tr '\n' ' ')
-            if [ -z "$changed_files" ]; then
-              echo "No changed files to run coverage on"
-              exit 0
-            fi
-            poetry run pytest --cov=$changed_files --cov-report=term
-          else
-            echo "Running coverage on all files"
-            poetry run pytest --cov=src --cov-report=xml:./reports/coverage/coverage.xml --cov-report=term
-          fi
-
-      - name: Generate coverage badge
-        if: github.ref == 'refs/heads/main' || github.ref == 'refs/heads/dev'
-        run: |
-          source $(conda info --base)/etc/profile.d/conda.sh
-          conda activate sr2silo-dev
-          poetry install genbadge
-          poetry run genbadge coverage
-
->>>>>>> e1f71e99
       - name: Run Ruff
         run: |
           source $(conda info --base)/etc/profile.d/conda.sh
