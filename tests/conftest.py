"""
This is a configuration file for pytest containing customizations and fixtures.

In VSCode, Code Coverage is recorded in config.xml. Delete this file to reset reporting.
"""

from __future__ import annotations

import tempfile
from contextlib import contextmanager
from pathlib import Path
from typing import List

import pysam
import pytest

from sr2silo.process import bam_to_fasta_query, bam_to_sam

# Define test data paths
TEST_DATA_DIR = Path(__file__).parent / "data"

INPUT_BAM_PATH = TEST_DATA_DIR / "REF_aln_trim_subsample.bam"
EXPECTED_SAM_PATH = TEST_DATA_DIR / "REF_aln_trim_subsample_expected.sam"

# TODO - centralize the test data.
LARGE_TEST_DATA_DIR = (
    TEST_DATA_DIR
    / "samples_large"
    / "A1_05_2024_10_08/20241024_2411515907"
    / "alignments"
)
# This is a BAM file contains the subset of reads that have insertions
# for effective testing
INPUT_BAM_INSERTIONS_PATH = LARGE_TEST_DATA_DIR / "REF_aln_trim.bam"
EXPECTED_BAM_INSERTIONS_PATH_inserts = (
    LARGE_TEST_DATA_DIR / "REF_aln_trim_subsample_insertions.fasta"
)
EXPECTED_BAM_INSERTIONS_PATH_cleartext = (
    LARGE_TEST_DATA_DIR / "REF_aln_trim_subsample.fasta"
)

# The following file is a BAM file that contains reads that have insertions
# for effective testing
NUC_ALIGNMENT_BAM = TEST_DATA_DIR / "bam" / "combined.bam"


@pytest.fixture
def bam_data() -> Path:
    """Return a sample BAM file path.

    Complementary to sam_data.
    """
    return INPUT_BAM_PATH


@pytest.fixture
def sam_data() -> Path:
    """Return a sample SAM file path.
    This is the expected SAM data for
    the test data in the INPUT_BAM_PATH."""
    return EXPECTED_SAM_PATH


@pytest.fixture
def sam_with_insert_data() -> dict:
    """Return a sample SAM data as a string with insertions."""

    data_expected = dict()
    data_expected["bam_data_fp"] = INPUT_BAM_INSERTIONS_PATH

    # Convert the BAM file to SAM, and read in the SAM file
    with temp_dir() as tmpdir:
        # Convert the BAM file to SAM
        sam_fp = tmpdir / "sam_data.sam"
        bam_to_sam(INPUT_BAM_INSERTIONS_PATH, sam_fp)
        # read in the SAM file
        sam_content = sam_fp.read_text()
        data_expected["sam_data"] = sam_content

    # Read in the insertions file
    insertions_content = EXPECTED_BAM_INSERTIONS_PATH_inserts.read_text()
    data_expected["insertions"] = insertions_content

    # Read in the cleartext file
    cleartext_content = EXPECTED_BAM_INSERTIONS_PATH_cleartext.read_text()
    data_expected["cleartext"] = cleartext_content

    return data_expected


@pytest.fixture
<<<<<<< HEAD
def mock_fasta_query() -> List[Path]:  # noqa: F821
    """Return a query nucleotide reads file reconstructed from the BAM file,
    for amino acid translation and alignment.

       That is putting insertions back into the reads.

    Returns:
        List[Path, Path]: Bam Path, Fasta Path

    """
    bam_to_fasta_query(NUC_ALIGNMENT_BAM, NUC_ALIGNMENT_BAM.with_suffix(".fasta"))

    return [NUC_ALIGNMENT_BAM, NUC_ALIGNMENT_BAM.with_suffix(".fasta")]


@pytest.fixture
=======
@contextmanager
>>>>>>> 5b57aeb9
def temp_dir():
    """Return a temporary directory as a Path object."""
    with tempfile.TemporaryDirectory() as tmpdirname:
        yield Path(tmpdirname)


class DummyRead:
    """A dummy read object for testing purposes."""

    def __init__(self):
        self.query_name = "read1"
        self.query_sequence = "ACTG"
        self.query_qualities = [30, 31, 32, 33]
        self.reference_start = 100
        self.cigartuples = [(0, 2), (1, 1), (0, 1)]
        self.is_unmapped = False


class DummyBam:
    """A dummy BAM file that yields one dummy read."""

    def __enter__(self):
        """Return self."""
        return self

    def __exit__(self, exc_type, exc_val, exc_tb):
        pass

    def fetch(self):
        """Yield a dummy read."""
        yield DummyRead()


class DummyAlignmentFile:
    """A dummy replacement for pysam.AlignmentFile."""

    def __init__(self, *args, **kwargs):
        """Do nothing."""
        pass

    def __enter__(self):
        """Return a DummyBam object."""
        return DummyBam()

    def __exit__(self, exc_type, exc_val, exc_tb):
        pass


@pytest.fixture
def dummy_alignment(monkeypatch):
    """Fixture to replace pysam.AlignmentFile with a dummy class."""
    monkeypatch.setattr(pysam, "AlignmentFile", DummyAlignmentFile)
    return Path("dummy.bam")


@pytest.fixture
def primers():
    """Return the primers file path."""
    return Path("./resources/sars-cov-2/primers/primers.yaml")


@pytest.fixture
def timeline():
    """Return the timeline file path."""
    return Path("./tests/data/samples/timeline_A1_05_2024_10_08.tsv")


@pytest.fixture
def sample():
    """Return the sample bam file path."""
    return Path(INPUT_BAM_INSERTIONS_PATH)


@pytest.fixture
def real_sample_files_import_to_loculus(tmp_path, primers, timeline, sample):
    """Get real sample files from the test data directory for
    `sr2silo import-to-loculus`."""
    return {
        "input_file": sample,
        "timeline_file": timeline,
        "primer_file": primers,
        "output_file": tmp_path / "silo_input.ndjson.zst",
        "sample_id": "A1_05_2024_10_08",
        "batch_id": "20241024_2411515907",
        "reference": "sars-cov-2",
    }<|MERGE_RESOLUTION|>--- conflicted
+++ resolved
@@ -89,26 +89,6 @@
 
 
 @pytest.fixture
-<<<<<<< HEAD
-def mock_fasta_query() -> List[Path]:  # noqa: F821
-    """Return a query nucleotide reads file reconstructed from the BAM file,
-    for amino acid translation and alignment.
-
-       That is putting insertions back into the reads.
-
-    Returns:
-        List[Path, Path]: Bam Path, Fasta Path
-
-    """
-    bam_to_fasta_query(NUC_ALIGNMENT_BAM, NUC_ALIGNMENT_BAM.with_suffix(".fasta"))
-
-    return [NUC_ALIGNMENT_BAM, NUC_ALIGNMENT_BAM.with_suffix(".fasta")]
-
-
-@pytest.fixture
-=======
-@contextmanager
->>>>>>> 5b57aeb9
 def temp_dir():
     """Return a temporary directory as a Path object."""
     with tempfile.TemporaryDirectory() as tmpdirname:
