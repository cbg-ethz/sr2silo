"""
This module contains tests for the conversion functions in the sr2silo package.
"""

from __future__ import annotations

from pathlib import Path
<<<<<<< HEAD
from typing import Dict
=======
>>>>>>> 5b57aeb9

import pysam

from sr2silo.process import bam_to_sam
from sr2silo.process.convert import (
    bam_to_fasta_query,
    bam_to_fastq_handle_indels,
    create_index,
    is_bam_indexed,
    is_sorted_qname,
    pad_alignment,
    sam_to_seq_and_indels,
    sort_bam_file,
<<<<<<< HEAD
    sort_bam_file,
=======
>>>>>>> 5b57aeb9
)
from sr2silo.process.interface import Insertion


def test_bam_to_sam(bam_data: Path):
    """Test the bam_to_sam function.
    Note:
    BAM -> SAM -> BAM conversion cannot be tested directly,
    as the resulting BAM file will not be identical to the original BAM file.
    """

    # Convert the BAM file to SAM
    sam_file = bam_data.with_suffix(".sam")
    bam_to_sam(bam_data, sam_file)

    # Check that the SAM file was created
    assert sam_file.exists(), "The SAM file was not created"
    # check that the SAM file is not empty
    assert sam_file.stat().st_size > 0, "The SAM file is empty"
    # check that the SAM file is not a binary file
    with sam_file.open("r") as f:
        first_line = f.readline()
        assert first_line.startswith("@")
    # assert that the file is larger than the original BAM file
    assert (
        sam_file.stat().st_size > bam_data.stat().st_size
    ), "The SAM file is smaller than the BAM file"


def test_sort_bam_file(tmp_path, monkeypatch):
    """Test the sort_bam_file function with both sorting options."""

    # Create a mock for pysam.sort to track calls
    sort_calls = []

    def mock_sort(*args):
        sort_calls.append(args)
        # Create an empty file at the output location to simulate successful sorting
        output_path = None
        for i, arg in enumerate(args):
            if arg == "-o" and i + 1 < len(args):
                output_path = args[i + 1]
                break
        if output_path:
            with open(output_path, "w") as f:
                f.write("")

    # Apply the monkeypatch
    monkeypatch.setattr(pysam, "sort", mock_sort)

    # Setup test files
    input_bam = tmp_path / "input.bam"
    input_bam.write_text("mock bam content")

    output_coord_bam = tmp_path / "output_coord.bam"
    output_qname_bam = tmp_path / "output_qname.bam"

    # Test coordinate sorting (default)
    sort_bam_file(input_bam, output_coord_bam)

    # Test query name sorting
    sort_bam_file(input_bam, output_qname_bam, sort_by_qname=True)

    # Verify calls
    assert len(sort_calls) == 2, "Expected two calls to pysam.sort"

    # Check coordinate sort call
    coord_sort_args = sort_calls[0]
    assert "-o" in coord_sort_args, "Missing -o flag in coordinate sort"
    assert (
        str(output_coord_bam) in coord_sort_args
    ), "Output path not in coordinate sort arguments"
    assert "-n" not in coord_sort_args, "Should not have -n flag in coordinate sort"

    # Check qname sort call
    qname_sort_args = sort_calls[1]
    assert "-o" in qname_sort_args, "Missing -o flag in qname sort"
    assert (
        str(output_qname_bam) in qname_sort_args
    ), "Output path not in qname sort arguments"
    assert "-n" in qname_sort_args, "Missing -n flag in qname sort"

    # Test output files exist
    assert output_coord_bam.exists(), "Coordinate sorted BAM file not created"
    assert output_qname_bam.exists(), "Query name sorted BAM file not created"


def test_is_sorted_qname(tmp_path, monkeypatch):
    """Test the is_sorted_qname function against BAM files sorted by query name."""

    # Create mock BAM headers
    mock_coordinate_header = {"HD": {"VN": "1.0", "SO": "coordinate"}}
    mock_queryname_header = {"HD": {"VN": "1.0", "SO": "queryname"}}
    mock_no_so_header = {"HD": {"VN": "1.0"}}
    mock_no_hd_header = {"SQ": [{"LN": 1000, "SN": "chr1"}]}

    # Setup mock AlignmentFile objects
    class MockAlignmentFile:
        def __init__(self, header):
            self.header = header

        def __enter__(self):
            return self

        def __exit__(self, exc_type, exc_val, exc_tb):
            pass

    # Test files
    coordinate_bam = tmp_path / "coordinate_sorted.bam"
    queryname_bam = tmp_path / "queryname_sorted.bam"
    no_so_bam = tmp_path / "no_so.bam"
    no_hd_bam = tmp_path / "no_hd.bam"
    error_bam = tmp_path / "error.bam"

    # Setup mocked open function
    def mock_alignment_file(file_path, *args, **kwargs):
        if str(file_path) == str(coordinate_bam):
            return MockAlignmentFile(mock_coordinate_header)
        elif str(file_path) == str(queryname_bam):
            return MockAlignmentFile(mock_queryname_header)
        elif str(file_path) == str(no_so_bam):
            return MockAlignmentFile(mock_no_so_header)
        elif str(file_path) == str(no_hd_bam):
            return MockAlignmentFile(mock_no_hd_header)
        elif str(file_path) == str(error_bam):
            raise ValueError("Mock error opening file")
        else:
            raise FileNotFoundError(f"Mock file not found: {file_path}")

    # Apply monkeypatch
    monkeypatch.setattr(pysam, "AlignmentFile", mock_alignment_file)

    # Create empty test files
    coordinate_bam.write_text("")
    queryname_bam.write_text("")
    no_so_bam.write_text("")
    no_hd_bam.write_text("")
    error_bam.write_text("")

    # Run tests
    assert (
        is_sorted_qname(coordinate_bam) is False
    ), "Should not detect coordinate sorted BAM as queryname sorted"
    assert (
        is_sorted_qname(queryname_bam) is True
    ), "Should detect queryname sorted BAM correctly"
    assert (
        is_sorted_qname(no_so_bam) is False
    ), "Should not detect BAM with no SO tag as queryname sorted"
    assert (
        is_sorted_qname(no_hd_bam) is False
    ), "Should not detect BAM with no HD section as queryname sorted"
    assert (
        is_sorted_qname(error_bam) is None
    ), "Should return None for file that raises error"


def test_sort_bam_file_and_check_sorting(tmp_path):
    """Integration test: Sort BAM files and verify sorting with is_sorted_qname."""

    # We'll create a minimal valid BAM file structure for testing
    # First, create a header
    header = {"HD": {"VN": "1.0", "SO": "unknown"}, "SQ": [{"LN": 100, "SN": "chr1"}]}

    # Create the input BAM file
    input_bam = tmp_path / "input.bam"
    with pysam.AlignmentFile(str(input_bam), "wb", header=header) as outf:  # noqa
        # We don't need to write any reads for this test
        pass

    # Create output files
    output_coord_bam = tmp_path / "output_coord.bam"
    output_qname_bam = tmp_path / "output_qname.bam"

    # Sort by coordinate
    sort_bam_file(input_bam, output_coord_bam, sort_by_qname=False)

    # Sort by query name
    sort_bam_file(input_bam, output_qname_bam, sort_by_qname=True)

    # Check that the files exist
    assert output_coord_bam.exists(), "Coordinate sorted BAM file was not created"
    assert output_qname_bam.exists(), "Query name sorted BAM file was not created"

    # Verify sorting using is_sorted_qname
    # We can't directly check the headers with pysam here since we need a real BAM file
    # Just print the results for manual verification
    print(
        "Coordinate sorted BAM has queryname sorting: "
        f"{is_sorted_qname(output_coord_bam)}"
    )
    print(
        "Query name sorted BAM has queryname sorting: "
        f"{is_sorted_qname(output_qname_bam)}"
    )


def test_create_index(bam_data: Path, tmp_path):
    """Test the create_index function."""
    import shutil

    # Create a copy of the BAM file in the temporary directory
    tmp_bam_out = tmp_path / "output.bam"
    shutil.copy(bam_data, tmp_bam_out)

    # Create index for the BAM file
    create_index(tmp_bam_out)

    # Check that the index file was created
    index_file = tmp_bam_out.with_suffix(".bam.bai")
    assert index_file.exists(), "The index file was not created"

    # Check if it is indexed
    assert is_bam_indexed(tmp_bam_out), "The BAM file is not indexed"


def test_bam_to_fasta_query(micro_bam_fp, tmp_path):
    """Test the bam_to_fasta_query function."""

    expected_fasta = Path("tests/data/bam/micro/fasta_query.fasta")
    tmp_path.mkdir(parents=True, exist_ok=True)
    fastq_file = tmp_path / "output.fasta"

    bam_to_fasta_query(micro_bam_fp, fastq_file)

    # check that the output file matched the expected file
    with open(fastq_file, "r") as f:
        output_content = f.read()
    with open(expected_fasta, "r") as f:
        expected_content = f.read()
    assert (
        output_content == expected_content
    ), f"Expected:\n{expected_content}\nGot:\n{output_content}"


def test_pad_alignment():
    """Test the pad_alignment function with various inputs."""

    # Test with string input and default unknown_char 'N'
    seq = "ACTG"
    ref_start = 2
    ref_length = 10  # Expected: "NNACTGNNNN" (2 left, 4 right)
    expected = "NNACTGNNNN"
    result = pad_alignment(seq, ref_start, ref_length)
    assert result == expected, f"Expected {expected}, got {result}"

    # Test with list input, same parameters
    seq_list = ["A", "C", "T", "G"]
    expected = "NNACTGNNNN"
    result = pad_alignment(seq_list, ref_start, ref_length)
    assert result == expected, f"Expected {expected}, got {result}"

    # Test with custom unknown_char '-' (variation of deletion char)
    expected = "--ACTG----"
    result = pad_alignment(seq, ref_start, ref_length, unknown_char="-")
    assert result == expected, f"Expected {expected}, got {result}"


def test_sam_to_seq_and_indels():
    """Test the sam_to_seq_and_indels function, including Insertion conversion."""

    # Example from the docstring:
    # sequence = "AGCTTAGCTAGCTT"
    # cigar = "5M1I5M1D3M"
    seq = "AGCTTAGCTAGCTT"
    cigar = "5M1I5M1D3M"

    # Expected:
    # - Cleartext: "AGCTTGCTAGCTT" [matches from 5M, 5M, 3M]
    # - Insertion: one insertion at position 5 with base "A"
    # - Deletion: one deletion at position 10 with length 1
    expected_cleartext = "AGCTTGCTAGCTT"
    expected_deletions = [(10, 1)]

    cleartext, insertions, deletions = sam_to_seq_and_indels(seq, cigar)

    # assert the types of the outputs
    assert isinstance(cleartext, str), "cleartext is not a string"
    assert isinstance(insertions, list), "insertions is not a list"
    assert isinstance(deletions, list), "deletions is not a list"

    # assert the elements of insertiosn and deletions
    for ins in insertions:
        assert isinstance(ins, Insertion), "insertions contains a non-Insertion object"
    for del_ in deletions:
        assert isinstance(del_, tuple), "deletions contains a non-tuple object"

    assert (
        cleartext == expected_cleartext
    ), f"Expected cleartext {expected_cleartext}, got {cleartext}"
    assert (
        deletions == expected_deletions
    ), f"Expected deletions {expected_deletions}, got {deletions}"
    assert len(insertions) == 1, f"Expected 1 insertion, got {len(insertions)}"
    # Check that the insertion is an instance of Insertion and has correct attributes.
    ins = insertions[0]
    assert isinstance(ins, Insertion), "Insertion is not an instance of Insertion"
    assert ins.position == 5, f"Expected insertion position 5, got {ins.position}"
    assert ins.sequence == "A", f"Expected insertion sequence 'A', got {ins.sequence}"


def test_get_gene_set_from_ref():
    """Test the get_gene_set_from_ref function using the real AA reference file."""

    from sr2silo.process.convert import get_gene_set_from_ref

    aa_ref_fp = Path("resources/sars-cov-2/aa_reference_genomes.fasta")
    gene_set = get_gene_set_from_ref(aa_ref_fp)
    gene_names = gene_set.get_gene_name_list()

    # Assert that expected gene names are present and their lengths are > 0.
    for expected in ["E", "S", "ORF1a", "ORF7a"]:
        assert expected in gene_names, f"Expected gene {expected} to be in gene set"
        gene_length = gene_set.get_gene_length(expected)
        assert (
            gene_length > 0
        ), f"Expected gene length for {expected} to be > 0, got {gene_length}"


def test_bam_to_fastq_handle_indels(dummy_alignment, tmp_path):
    """
    Test bam_to_fastq_handle_indels using the dummy AlignmentFile from conf_test.py.
    The dummy read has:
      - query_sequence "ACTG"
      - query_qualities [30, 31, 32, 33]
      - cigartuples: [(0,2), (1,1), (0,1)]
      - reference_start: 100
    Expected FASTQ record:
      @read1
      ACG
      +
      ?@B
      alignment_position:100
    Expected insertion file:
      read1    102    T    A
    """
    # Create temporary files for FASTQ and insertions
    fastq_file = tmp_path / "output.fastq"
    insertions_file = tmp_path / "insertions.txt"

    # dummy_alignment is provided by the fixture
    bam_to_fastq_handle_indels(dummy_alignment, fastq_file, insertions_file)

    expected_fastq = (
        "@read1\n"
        "ACG\n"  # from match of 2 bases ("AC") and then match of 1 ("G")
        "+\n"
        "?@B\n"  # qualities: chr(30+33)="?" , chr(31+33)="@" , chr(33+33)="B"
        "alignment_position:100\n"
    )
    fastq_content = fastq_file.read_text()
    assert (
        fastq_content == expected_fastq
    ), f"FASTQ output mismatch:\nExpected:\n{expected_fastq}\nGot:\n{fastq_content}"

    expected_insertion = "read1\t102\tT\tA\n"
    insertion_content = insertions_file.read_text()
    assert insertion_content == expected_insertion, (
        f"Insertion output mismatch:\nExpected:\n{expected_insertion}\n"
        f"Got:\n{insertion_content}"
    )


def test_bam_to_fastq_handle_indels_micro(micro_bam_fp, tmp_path):
    """Test bam_to_fastq_handle_indels with a micro BAM file."""
    # Create temporary files for FASTQ and insertions
    fastq_file = tmp_path / "output.fastq"
    insertions_file = tmp_path / "insertions.txt"

    # Use the micro BAM file for testing
    bam_to_fastq_handle_indels(micro_bam_fp, fastq_file, insertions_file)

    # get expected FASTQ content
    expected = Path("tests/data/bam/micro")
    expected_fastq_fp = expected / "expected_clear_nucs.fastq"
    expected_fastq_content = expected_fastq_fp.read_text()
    fastq_content = fastq_file.read_text()

    print(f"Expected FASTQ content:\n{expected_fastq_content}")
    print(f"Generated FASTQ content:\n{fastq_content}")

    assert fastq_content == expected_fastq_content, (
        "FASTQ output mismatch:\nExpected:\n"
        f"{expected_fastq_content}\nGot:\n"
        f"{fastq_content}"
    )

    # get expected insertions content
    expected_insertions_fp = expected / "expected_nuc_insertions.txt"
    expected_insertions_content = expected_insertions_fp.read_text()
    insertion_content = insertions_file.read_text()
    print(f"Expected insertions content:\n{expected_insertions_content}")
    print(f"Generated insertions content:\n{insertion_content}")
    assert insertion_content == expected_insertions_content, (
        f"Insertion output mismatch:\n"
        f"Expected:\n{expected_insertions_content}\n"
        f"Got:\n{insertion_content}"
    )


def test_get_gene_set_from_ref_malformed_no_sequence(tmp_path):
    """Test get_gene_set_from_ref with a FASTA file that has header(s) but no
    sequence lines."""
    malformed = tmp_path / "malformed.fasta"
    # Write a header without a following sequence line.
    malformed.write_text(">GeneX\n")
    from sr2silo.process.convert import get_gene_set_from_ref

    gene_set = get_gene_set_from_ref(malformed)
    # Expect GeneSet to be empty since no sequence was provided.
    assert (
        gene_set.get_gene_name_list() == []
    ), "Expected empty gene set for header without sequence"

    # Create file with headers with blank sequence lines
    content = """>GeneA
    >GeneB
    AGCTAGCT
    >GeneC

    """
    malformed.write_text(content)
    from sr2silo.process.convert import get_gene_set_from_ref

    gene_set = get_gene_set_from_ref(malformed)
    # Expect only GeneB to be added (GeneA and GeneC have blank sequences)
    gene_names = gene_set.get_gene_name_list()
    assert "GeneB" in gene_names, "Expected GeneB to be parsed"
    assert (
        "GeneA" not in gene_names
    ), "Expected GeneA to be skipped due to missing sequence"
    assert (
        "GeneC" not in gene_names
    ), "Expected GeneC to be skipped due to missing sequence"<|MERGE_RESOLUTION|>--- conflicted
+++ resolved
@@ -5,10 +5,8 @@
 from __future__ import annotations
 
 from pathlib import Path
-<<<<<<< HEAD
 from typing import Dict
-=======
->>>>>>> 5b57aeb9
+
 
 import pysam
 
@@ -21,11 +19,7 @@
     is_sorted_qname,
     pad_alignment,
     sam_to_seq_and_indels,
-    sort_bam_file,
-<<<<<<< HEAD
-    sort_bam_file,
-=======
->>>>>>> 5b57aeb9
+    sort_bam_file
 )
 from sr2silo.process.interface import Insertion
 
