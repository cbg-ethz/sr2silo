--- conflicted
+++ resolved
@@ -20,7 +20,7 @@
     """Test the process_sample rule."""
 
     with TemporaryDirectory() as tmpdir:
-        workdir = Path(tmpdir) / "workdir"
+        workdir = tmpdir / Path("workdir")
         data_path = Path("tests/snakemake/process_sample/data")
         expected_path = Path(
             "tests/snakemake/process_sample/expected/results/sampleId-A1_05_2024_10_08_batchId-20241024_2411515907.ndjson.zst"
@@ -38,15 +38,6 @@
 
         # make dir for results
         os.makedirs(workdir / "results", exist_ok=True)
-<<<<<<< HEAD
-=======
-
-        # dbg
-        print(
-            "results/sampleId-A1_05_2024_10_08_batchId-20241024_2411515907.ndjson.zst",
-            file=sys.stderr,
-        )
->>>>>>> 1036322d
 
         # Run the test job.
         try:
@@ -92,15 +83,9 @@
                 generated_content = reader.read().decode("utf-8")
 
         with open(expected_path, "rb") as f:
-<<<<<<< HEAD
             decompressor_expected = zstd.ZstdDecompressor()
             with decompressor_expected.stream_reader(f) as reader:
                 expected_content = reader.read().decode("utf-8")
-=======
-            expected_content = (
-                zstd.ZstdDecompressor().decompress(f.read()).decode("utf-8")
-            )
->>>>>>> 1036322d
 
         error_message = (
             "The contents of the generated and expected files do not match.\n\n"
@@ -109,4 +94,5 @@
             "Expected content:\n"
             f"{expected_content}"
         )
+
         assert generated_content == expected_content, error_message