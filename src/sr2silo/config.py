"""Configuration utilities."""

from __future__ import annotations

import importlib.metadata
import logging
import os
import subprocess
import sys
from pathlib import Path

from dotenv import load_dotenv

<<<<<<< HEAD
# Load .env file from the project root if it exists
env_path = Path(__file__).parent.parent.parent / ".env"
if env_path.exists():
    load_dotenv(dotenv_path=env_path)
    logging.info(f"Loaded environment variables from {env_path} using python-dotenv")
else:
    logging.debug(
        f"No .env file found at {env_path}, using only system environment variables"
    )
=======
# Load .env file from the project root
env_path = Path(__file__).parent.parent.parent / ".env"
load_dotenv(dotenv_path=env_path)
logging.info(f"Loaded environment variables from {env_path} using python-dotenv")
>>>>>>> ce673fec


def is_ci_environment() -> bool:
    """Check if running in a CI environment."""
    return bool(os.getenv("CI", "false").lower() in ("yes", "true", "t", "1"))


def get_version(add_git_info: bool = True) -> str:
    """Get the version information of the sr2silo package.

    Args:
        add_git_info (bool): Whether to include Git version information.
            Will be ignored in CI environments.

    Returns:
        str: The version information (package version and Git info if available)
    """
    try:
        # Get package version from metadata
        package_version = importlib.metadata.version("sr2silo")
    except importlib.metadata.PackageNotFoundError:
        package_version = "unknown"

    # If in CI environment or explicitly disabled, return only package version
    if is_ci_environment() or not add_git_info:
        return package_version

    # Try to get Git version info
    try:
        git_version = subprocess.check_output(
            ["git", "describe", "--tags", "--match", "v*"],
            text=True,
            stderr=subprocess.STDOUT,
            timeout=2,  # Timeout after 2 seconds
        ).strip()
        return f"{package_version} ({git_version})"
    except (
        subprocess.CalledProcessError,
        subprocess.TimeoutExpired,
        FileNotFoundError,
    ):
        # Fall back to package version if Git command fails
        return package_version


def get_keycloak_token_url(default: str | None = None) -> str:
    """Get the Keycloak token URL from environment, or return default if not set.

    Args:
        default: Optional default value to use if environment variable is not set

    Returns:
        str: The Keycloak token URL

    Raises:
        SystemExit: If no URL is available from environment or default
    """
<<<<<<< HEAD
    url = os.getenv("KEYCLOAK_TOKEN_URL", default)
    if url is None:
        logging.error(
            "KEYCLOAK_TOKEN_URL environment variable is not set and no default provided"
        )
=======
    url = os.getenv("KEYCLOAK_TOKEN_URL")
    if url is None:
        logging.error("KEYCLOAK_TOKEN_URL environment variable is not set")
>>>>>>> ce673fec
        sys.exit(1)
    return url


def get_submission_url(default: str | None = None) -> str:
    """Get the LAPIS submission URL from environment, or return default if not set.

    Args:
        default: Optional default value to use if environment variable is not set

    Returns:
        str: The submission URL with group_id placeholder

    Raises:
        SystemExit: If no URL is available from environment or default
    """
<<<<<<< HEAD
    url = os.getenv("SUBMISSION_URL", default)
    if url is None:
        logging.error(
            "SUBMISSION_URL environment variable is not set and no default provided"
        )
=======
    url = os.getenv("SUBMISSION_URL")
    if url is None:
        logging.error("SUBMISSION_URL environment variable is not set")
>>>>>>> ce673fec
        sys.exit(1)
    return url


def get_organism() -> str:
    """Get the organism identifier from environment, or return default if not set.

    Returns:
        str: The organism identifier (e.g., 'sc2', 'sars-cov-2')
    """
    return os.getenv("ORGANISM", "sc2")


<<<<<<< HEAD
def get_timeline_file(default: Path | str | None = None) -> Path | None:
    """Get the timeline file path from environment, or return default if not set.

    Args:
        default: Optional default path to use if environment variable is not set

    Returns:
        Path | None: The timeline file path, or None if not available
    """
    timeline_file = os.getenv("TIMELINE_FILE")
    if timeline_file:
        return Path(timeline_file)
    elif default:
        return Path(default) if isinstance(default, str) else default
    return None


def get_primer_file(default: Path | str | None = None) -> Path | None:
    """Get the primer file path from environment, or return default if not set.

    Args:
        default: Optional default path to use if environment variable is not set

    Returns:
        Path | None: The primer file path, or None if not available
    """
    primer_file = os.getenv("PRIMER_FILE")
    if primer_file:
        return Path(primer_file)
    elif default:
        return Path(default) if isinstance(default, str) else default
    return None


def get_nextclade_reference(default: str = "sars-cov-2") -> str:
    """Get the Nextclade reference from environment, or return default if not set.

    Args:
        default: Default reference to use if environment variable is not set

    Returns:
        str: The Nextclade reference identifier
    """
    return os.getenv("NEXTCLADE_REFERENCE", default)


=======
>>>>>>> ce673fec
def get_frontend_url() -> str:
    """Get the frontend URL by deriving it from the submission URL.

    Returns:
        str: The frontend URL (removes 'backend-' prefix from submission URL)

    Raises:
        ValueError: If the submission URL doesn't contain 'backend-' prefix
    """
    submission_url = get_submission_url()

    # Extract the base URL and remove 'backend-' prefix
    # Example: https://backend-wise-seqs.loculus.org/... -> https://wise-seqs.loculus.org/...
    if "backend-" not in submission_url:
        raise ValueError(
            """
            Cannot derive frontend URL:
            submission URL doesn't contain 'backend-' prefix
            """
        )

    frontend_url = submission_url.replace("backend-", "")
    # Remove the path part and just keep the domain
    if "//" not in frontend_url:
        raise ValueError("Cannot derive frontend URL: invalid URL format")

    protocol_and_domain = frontend_url.split("//")[1].split("/")[0]
    return f"https://{protocol_and_domain}"


def get_mock_urls() -> tuple[str, str]:
    """Get mock URLs for CI environment.

    Returns:
        tuple[str, str]: The Keycloak token URL and submission URL
    """
    mock_keycloak_url = (
        "https://authentication-wise-seqs.loculus.org/realms/loculus/"
        "protocol/openid-connect/token"
    )
    mock_submission_url = (
        "https://backend-wise-seqs.loculus.org/test/submit?"
        "groupId={group_id}&dataUseTermsType=OPEN"
    )
    return mock_keycloak_url, mock_submission_url<|MERGE_RESOLUTION|>--- conflicted
+++ resolved
@@ -11,7 +11,6 @@
 
 from dotenv import load_dotenv
 
-<<<<<<< HEAD
 # Load .env file from the project root if it exists
 env_path = Path(__file__).parent.parent.parent / ".env"
 if env_path.exists():
@@ -21,12 +20,6 @@
     logging.debug(
         f"No .env file found at {env_path}, using only system environment variables"
     )
-=======
-# Load .env file from the project root
-env_path = Path(__file__).parent.parent.parent / ".env"
-load_dotenv(dotenv_path=env_path)
-logging.info(f"Loaded environment variables from {env_path} using python-dotenv")
->>>>>>> ce673fec
 
 
 def is_ci_environment() -> bool:
@@ -84,17 +77,11 @@
     Raises:
         SystemExit: If no URL is available from environment or default
     """
-<<<<<<< HEAD
     url = os.getenv("KEYCLOAK_TOKEN_URL", default)
     if url is None:
         logging.error(
             "KEYCLOAK_TOKEN_URL environment variable is not set and no default provided"
         )
-=======
-    url = os.getenv("KEYCLOAK_TOKEN_URL")
-    if url is None:
-        logging.error("KEYCLOAK_TOKEN_URL environment variable is not set")
->>>>>>> ce673fec
         sys.exit(1)
     return url
 
@@ -111,17 +98,11 @@
     Raises:
         SystemExit: If no URL is available from environment or default
     """
-<<<<<<< HEAD
     url = os.getenv("SUBMISSION_URL", default)
     if url is None:
         logging.error(
             "SUBMISSION_URL environment variable is not set and no default provided"
         )
-=======
-    url = os.getenv("SUBMISSION_URL")
-    if url is None:
-        logging.error("SUBMISSION_URL environment variable is not set")
->>>>>>> ce673fec
         sys.exit(1)
     return url
 
@@ -135,7 +116,6 @@
     return os.getenv("ORGANISM", "sc2")
 
 
-<<<<<<< HEAD
 def get_timeline_file(default: Path | str | None = None) -> Path | None:
     """Get the timeline file path from environment, or return default if not set.
 
@@ -181,9 +161,6 @@
     """
     return os.getenv("NEXTCLADE_REFERENCE", default)
 
-
-=======
->>>>>>> ce673fec
 def get_frontend_url() -> str:
     """Get the frontend URL by deriving it from the submission URL.
 
