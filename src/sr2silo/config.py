"""Configuration utilities."""

from __future__ import annotations

import importlib.metadata
import logging
import os
import subprocess
import sys
from pathlib import Path

from dotenv import load_dotenv

# Load .env file from the project root if it exists
env_path = Path(__file__).parent.parent.parent / ".env"
if env_path.exists():
    load_dotenv(dotenv_path=env_path)
    logging.info(f"Loaded environment variables from {env_path} using python-dotenv")
else:
    logging.debug(
        f"No .env file found at {env_path}, using only system environment variables"
    )


def is_ci_environment() -> bool:
    """Check if running in a CI environment."""
    return bool(os.getenv("CI", "false").lower() in ("yes", "true", "t", "1"))


def get_version(add_git_info: bool = True) -> str:
    """Get the version information of the sr2silo package.

    Args:
        add_git_info (bool): Whether to include Git version information.
            Will be ignored in CI environments.

    Returns:
        str: The version information (package version and Git info if available)
    """
    try:
        # Get package version from metadata
        package_version = importlib.metadata.version("sr2silo")
    except importlib.metadata.PackageNotFoundError:
        package_version = "unknown"

    # If in CI environment or explicitly disabled, return only package version
    if is_ci_environment() or not add_git_info:
        return package_version

    # Try to get Git version info
    try:
        git_version = subprocess.check_output(
            ["git", "describe", "--tags", "--match", "v*"],
            text=True,
            stderr=subprocess.STDOUT,
            timeout=2,  # Timeout after 2 seconds
        ).strip()
        return f"{package_version} ({git_version})"
    except (
        subprocess.CalledProcessError,
        subprocess.TimeoutExpired,
        FileNotFoundError,
    ):
        # Fall back to package version if Git command fails
        return package_version


def get_keycloak_token_url(default: str | None = None) -> str:
    """Get the Keycloak token URL from environment, or return default if not set.

    Args:
        default: Optional default value to use if environment variable is not set

    Returns:
        str: The Keycloak token URL

    Raises:
        SystemExit: If no URL is available from environment or default
    """
    url = os.getenv("KEYCLOAK_TOKEN_URL", default)
    if url is None:
        logging.error(
            "KEYCLOAK_TOKEN_URL environment variable is not set and no default provided"
        )
        sys.exit(1)
    return url


def get_submission_url(default: str | None = None) -> str:
    """Get the LAPIS submission URL from environment, or return default if not set.

    Args:
        default: Optional default value to use if environment variable is not set

    Returns:
        str: The submission URL with group_id placeholder

    Raises:
        SystemExit: If no URL is available from environment or default
    """
    url = os.getenv("SUBMISSION_URL", default)
    if url is None:
        logging.error(
            "SUBMISSION_URL environment variable is not set and no default provided"
        )
        sys.exit(1)
    return url


def get_organism() -> str:
    """Get the organism identifier from environment, or return default if not set.

    Returns:
        str: The organism identifier (e.g., 'sc2', 'sars-cov-2')
    """
    return os.getenv("ORGANISM", "sc2")


def get_timeline_file(default: Path | str | None = None) -> Path | None:
    """Get the timeline file path from environment, or return default if not set.

    Args:
        default: Optional default path to use if environment variable is not set

    Returns:
        Path | None: The timeline file path, or None if not available
    """
    timeline_file = os.getenv("TIMELINE_FILE")
    if timeline_file:
        return Path(timeline_file)
    elif default:
        return Path(default) if isinstance(default, str) else default
    return None


<<<<<<< HEAD
def get_nextclade_reference(default: str = "sars-cov-2") -> str:
    """Get the Nextclade reference from environment, or return default if not set.
=======
def get_primer_file(default: Path | str | None = None) -> Path | None:
    """Get the primer file path from environment, or return default if not set.

    Args:
        default: Optional default path to use if environment variable is not set

    Returns:
        Path | None: The primer file path, or None if not available
    """
    primer_file = os.getenv("PRIMER_FILE")
    if primer_file:
        return Path(primer_file)
    elif default:
        return Path(default) if isinstance(default, str) else default
    return None


def get_group_id(default: int | None = None) -> int:
    """Get the group ID from environment, or return default if not set.
>>>>>>> 6a51341f

    Args:
        default: Optional default group ID to use if environment variable is not set

    Returns:
        int: The group ID for submissions

    Raises:
        SystemExit: If no group ID is available from environment or default
    """
    group_id_str = os.getenv("GROUP_ID")
    if group_id_str is None:
        if default is None:
            logging.error(
                "GROUP_ID environment variable is not set and no default provided"
            )
            sys.exit(1)
        return default

    try:
        return int(group_id_str)
    except ValueError:
        logging.error(f"Invalid GROUP_ID value '{group_id_str}', must be an integer")
        sys.exit(1)


def get_username(default: str | None = None) -> str:
    """Get the username from environment, or return default if not set.

    Args:
        default: Optional default username to use if environment variable is not set

    Returns:
        str: The username for authentication

    Raises:
        SystemExit: If no username is available from environment or default
    """
    username = os.getenv("USERNAME", default)
    if username is None:
        logging.error(
            "USERNAME environment variable is not set and no default provided"
        )
        sys.exit(1)
    return username


def get_password(default: str | None = None) -> str:
    """Get the password from environment, or return default if not set.

    Args:
        default: Optional default password to use if environment variable is not set

    Returns:
        str: The password for authentication

    Raises:
        SystemExit: If no password is available from environment or default
    """
    password = os.getenv("PASSWORD", default)
    if password is None:
        logging.error(
            "PASSWORD environment variable is not set and no default provided"
        )
        sys.exit(1)
    return password


def get_mock_urls() -> tuple[str, str]:
    """Get mock URLs for CI environment.

    Returns:
        tuple[str, str]: The Keycloak token URL and submission URL
    """
    mock_keycloak_url = (
        "https://authentication-wise-seqs.loculus.org/realms/loculus/"
        "protocol/openid-connect/token"
    )
    mock_submission_url = (
        "https://backend-wise-seqs.loculus.org/test/submit?"
        "groupId={group_id}&dataUseTermsType=OPEN"
    )
    return mock_keycloak_url, mock_submission_url<|MERGE_RESOLUTION|>--- conflicted
+++ resolved
@@ -133,30 +133,8 @@
     return None
 
 
-<<<<<<< HEAD
-def get_nextclade_reference(default: str = "sars-cov-2") -> str:
-    """Get the Nextclade reference from environment, or return default if not set.
-=======
-def get_primer_file(default: Path | str | None = None) -> Path | None:
-    """Get the primer file path from environment, or return default if not set.
-
-    Args:
-        default: Optional default path to use if environment variable is not set
-
-    Returns:
-        Path | None: The primer file path, or None if not available
-    """
-    primer_file = os.getenv("PRIMER_FILE")
-    if primer_file:
-        return Path(primer_file)
-    elif default:
-        return Path(default) if isinstance(default, str) else default
-    return None
-
-
 def get_group_id(default: int | None = None) -> int:
     """Get the group ID from environment, or return default if not set.
->>>>>>> 6a51341f
 
     Args:
         default: Optional default group ID to use if environment variable is not set
