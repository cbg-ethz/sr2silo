--- conflicted
+++ resolved
@@ -8,7 +8,6 @@
 import os
 import tempfile
 from pathlib import Path
-
 
 from sr2silo.config import (
     get_keycloak_token_url,
@@ -195,11 +194,8 @@
     logging.info(f"Metadata saved to: {metadata_file}")
 
     #####  Merge & Pair reads #####
-<<<<<<< HEAD
     merged_reads_sam_fp = result_dir / f"{input_file.stem}_merged.sam"
 
-=======
->>>>>>> 1036322d
     with tempfile.TemporaryDirectory() as tmp_dir:
         tmp_dir = Path(tmp_dir)
         logging.info("=== Merging and pairing reads using temporary directory ===")
@@ -216,44 +212,21 @@
         logging.debug(f"Decompressed reads saved to: {input_sam_fp}")
 
         logging.debug("Starting to merge paired-end reads")
-<<<<<<< HEAD
         paired_end_read_merger(
             nuc_align_sam_fp=input_sam_fp,
             ref_genome_fasta_fp=nuc_reference_fp,
             output_merged_sam_fp=merged_reads_sam_fp,
         )
         logging.debug(f"Merged reads saved to temporary file: {merged_reads_sam_fp}")
-=======
-        merged_reads_sam_tmp_fp = (
-            tmp_dir / f"{input_sam_fp.stem}_merged{input_sam_fp.suffix}"
-        )
-        paired_end_read_merger(
-            nuc_align_sam_fp=input_sam_fp,
-            ref_genome_fasta_fp=nuc_reference_fp,
-            output_merged_sam_fp=merged_reads_sam_tmp_fp,
-        )
-        logging.debug(
-            f"Merged reads saved to temporary file: {merged_reads_sam_tmp_fp}"
-        )
-
-        # Move the merged_reads_sam file to result_dir
-        merged_reads_sam_fp = result_dir / merged_reads_sam_tmp_fp.name
-        merged_reads_sam_tmp_fp.replace(merged_reads_sam_fp)
-        logging.info(
-            f"Merged reads file moved to results directory: {merged_reads_sam_fp}"
-        )
->>>>>>> 1036322d
 
     logging.debug("Re-Compressing merged reads to BAM")
     merged_reads_fp = merged_reads_sam_fp.with_suffix(".bam")
     sam_to_bam(merged_reads_sam_fp, merged_reads_fp)
-<<<<<<< HEAD
     merged_reads_sam_fp.unlink()
-=======
->>>>>>> 1036322d
     logging.info(f"Re-Compressed reads saved to: {merged_reads_fp}")
 
     ##### Translate / Align / Normalize to JSON #####
+    logging.info("=== Start translating, aligning and normalizing reads to JSON ===")
     logging.info("=== Start translating, aligning and normalizing reads to JSON ===")
     aligned_reads_fp = output_fp
     try:
