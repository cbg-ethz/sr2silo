"""Entry point for the sr2silo CLI."""

from __future__ import annotations

import logging
import os
from pathlib import Path
from typing import Annotated

import typer

from sr2silo.config import get_version, is_ci_environment
from sr2silo.process_from_vpipe import nuc_align_to_silo_njson
<<<<<<< HEAD
from sr2silo.submit_to_loculus import submit_to_silo

# Use force=True to override any existing logging configuration
logging.basicConfig(
    level=logging.INFO, format="%(asctime)s - %(levelname)s - %(message)s", force=True
)

=======
from sr2silo.submit_to_loculus import submit_to_silo, upload_to_s3
>>>>>>> 1ee36a71

app = typer.Typer(
    name="sr2silo",
    help=(
        "Convert Short-Read nucleotide .bam alignments to cleartext alignments, "
        "with amino acids and insertions, in JSON format."
    ),
    no_args_is_help=False,  # Changed to False so our callback handles no args
)


@app.callback(invoke_without_command=True)
def callback(ctx: typer.Context):
    """Callback function that runs when no subcommand is provided."""
    if ctx.invoked_subcommand is None:
        typer.echo("Well, you gotta decide what to do.. see --help for subcommands")


@app.command()
def run():
    """
    Wrangel short-reads into cleartext alignments,
    optionally translation and align in amino acids.
    """
    typer.echo("Not yet implemented.")


@app.command()
def process_from_vpipe(
    input_file: Annotated[
        Path,
        typer.Option(
            "--input-file",
            "-i",
            help="Path to the input file.",
        ),
    ],
    sample_id: Annotated[
        str,
        typer.Option(
            "--sample-id",
            "-s",
            help="Sample ID to use for metadata.",
        ),
    ],
    batch_id: Annotated[
        str,
        typer.Option(
            "--batch-id",
            "-b",
            help="Batch ID to use for metadata.",
        ),
    ],
    timeline_file: Annotated[
        Path,
        typer.Option(
            "--timeline-file",
            "-t",
            help="Path to the timeline file.",
        ),
    ],
    primer_file: Annotated[
        Path,
        typer.Option(
            "--primer-file",
            "-p",
            help="Path to the primers file.",
        ),
    ],
    output_fp: Annotated[
        Path,
        typer.Option(
            "--output-fp",
            "-o",
            help="Path to the output file. Must end with .ndjson.",
        ),
    ],
    reference: Annotated[
        str,
        typer.Option(
            "--reference",
            "-r",
            help="See folder names in resources/",
        ),
    ] = "sars-cov-2",
    skip_merge: Annotated[
        bool,
        typer.Option(
            "--skip-merge/--no-skip-merge",
            help="Skip merging of paired-end reads.",
        ),
    ] = False,
) -> None:
    """
    V-PIPE to SILO conversion with amino acids and special metadata.
    Processing only - use 'submit-to-loculus' command to upload and submit to SILO.
    """
    typer.echo("Starting V-PIPE to SILO conversion.")

    logging.info(f"Processing input file: {input_file}")
    logging.info(f"Using timeline file: {timeline_file}")
    logging.info(f"Using primers file: {primer_file}")
    logging.info(f"Using output file: {output_fp}")
    logging.info(f"Using genome reference: {reference}")
    logging.info(f"Using sample_id: {sample_id}")
    logging.info(f"Using batch_id: {batch_id}")
    logging.info(f"Skip read pair merging: {skip_merge}")

    # check if $TMPDIR is set, if not use /tmp
    if "TMPDIR" in os.environ:
        temp_dir = Path(os.environ["TMPDIR"])
        logging.info(f"Recognize temporary directory set in Env: {temp_dir}")
        logging.info(
            "This will be used for amino acid translation and alignment - by diamond."
        )

    ci_env = is_ci_environment()
    logging.info(f"Running in CI environment: {ci_env}")

    # Get version information if needed
    version_info = get_version(True)

    logging.info(f"Running version: {version_info}")

    nuc_align_to_silo_njson(
        input_file=input_file,
        sample_id=sample_id,
        batch_id=batch_id,
        timeline_file=timeline_file,
        primers_file=primer_file,
        output_fp=output_fp,
        reference=reference,
        skip_merge=skip_merge,
        version_info=version_info,
    )


@app.command()
def submit_to_loculus(
    processed_file: Annotated[
        Path,
        typer.Option(
            "--processed-file",
            "-f",
            help="Path to the processed .ndjson.zst file to upload and submit.",
        ),
    ],
    sample_id: Annotated[
        str,
        typer.Option(
            "--sample-id",
            "-s",
            help="Sample ID for the processed file.",
        ),
    ],
) -> None:
    """
    Upload processed file to S3 and submit to SILO/Loculus.
    """
    typer.echo("Starting upload and submission to SILO.")

    logging.info(f"Processing file: {processed_file}")
    logging.info(f"Using sample_id: {sample_id}")

    # Check if the processed file exists
    if not processed_file.exists():
        logging.error(f"Processed file not found: {processed_file}")
        raise typer.Exit(1)

    # Check if file has correct extension
    if processed_file.suffixes != [".ndjson", ".zst"]:
        logging.error(
            f"File must have .ndjson.zst extension, got: {processed_file.suffixes}"
        )
        raise typer.Exit(1)

    ci_env = is_ci_environment()
    logging.info(f"Running in CI environment: {ci_env}")

    # Get version information
    version_info = get_version(True)
    logging.info(f"Running version: {version_info}")

    # Get the result directory (parent of the processed file)
    result_dir = processed_file.parent

<<<<<<< HEAD
    # Submit to SILO using the pre-signed upload approach
    # This will handle both metadata and processed file upload via pre-signed URLs
    success = submit_to_silo(result_dir, processed_file)
=======
    # Upload to S3 and submit to SILO
    s3_link = upload_to_s3(processed_file, sample_id)
    success = submit_to_silo(result_dir, s3_link)
>>>>>>> 1ee36a71

    if success:
        typer.echo("Upload and submission completed successfully.")
    else:
        typer.echo("Upload and submission failed.")
        raise typer.Exit(1)


def main():
    """Main entry point for the sr2silo CLI."""
    typer.echo("Well, you gotta decide what to do.. see --help for subcommands")


if __name__ == "__main__":
    main()<|MERGE_RESOLUTION|>--- conflicted
+++ resolved
@@ -11,7 +11,7 @@
 
 from sr2silo.config import get_version, is_ci_environment
 from sr2silo.process_from_vpipe import nuc_align_to_silo_njson
-<<<<<<< HEAD
+
 from sr2silo.submit_to_loculus import submit_to_silo
 
 # Use force=True to override any existing logging configuration
@@ -19,9 +19,6 @@
     level=logging.INFO, format="%(asctime)s - %(levelname)s - %(message)s", force=True
 )
 
-=======
-from sr2silo.submit_to_loculus import submit_to_silo, upload_to_s3
->>>>>>> 1ee36a71
 
 app = typer.Typer(
     name="sr2silo",
@@ -208,15 +205,9 @@
     # Get the result directory (parent of the processed file)
     result_dir = processed_file.parent
 
-<<<<<<< HEAD
     # Submit to SILO using the pre-signed upload approach
     # This will handle both metadata and processed file upload via pre-signed URLs
     success = submit_to_silo(result_dir, processed_file)
-=======
-    # Upload to S3 and submit to SILO
-    s3_link = upload_to_s3(processed_file, sample_id)
-    success = submit_to_silo(result_dir, s3_link)
->>>>>>> 1ee36a71
 
     if success:
         typer.echo("Upload and submission completed successfully.")
