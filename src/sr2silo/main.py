--- conflicted
+++ resolved
@@ -13,11 +13,7 @@
 from sr2silo.config import (
     get_group_id,
     get_keycloak_token_url,
-<<<<<<< HEAD
-    get_nextclade_reference,
-=======
     get_password,
->>>>>>> 6a51341f
     get_submission_url,
     get_username,
     get_version,
@@ -83,23 +79,8 @@
             "-t",
             help="Path to the timeline file.",
         ),
-<<<<<<< HEAD
-    ] = None,
-    reference: Annotated[
-        str | None,
-=======
-    ],
-    primer_file: Annotated[
-        Path,
-        typer.Option(
-            "--primer-file",
-            "-p",
-            help="Path to the primers file.",
-        ),
-    ],
     lapis_url: Annotated[
         str,
->>>>>>> 6a51341f
         typer.Option(
             "--lapis-url",
             "-r",
@@ -130,7 +111,6 @@
     """
     typer.echo("Starting V-PIPE to SILO conversion.")
 
-<<<<<<< HEAD
     # Resolve timeline_file with environment fallback
     if timeline_file is None:
         timeline_file = get_timeline_file()
@@ -141,10 +121,6 @@
             )
             raise typer.Exit(1)
 
-    # Resolve reference with environment fallback
-    if reference is None:
-        reference = get_nextclade_reference()
-=======
     # Handle empty or None batch_id
     if batch_id is None:
         batch_id = ""
@@ -152,7 +128,6 @@
     elif batch_id.strip() == "":
         batch_id = ""
         logging.info("Empty batch_id provided, using empty string")
->>>>>>> 6a51341f
 
     logging.info(f"Processing input file: {input_file}")
     logging.info(f"Using timeline file: {timeline_file}")
