--- conflicted
+++ resolved
@@ -13,10 +13,7 @@
     sam_to_bam,
     sort_and_index_bam,
     sort_bam_file,
-<<<<<<< HEAD
     sort_sam_by_qname,
-=======
->>>>>>> 1036322d
 )
 from sr2silo.process.interface import (
     AAInsertion,
@@ -36,34 +33,27 @@
 
 __all__ = [
     # from sr2silo.process.convert
-<<<<<<< HEAD
     "bam_to_fasta_query",
-=======
->>>>>>> 1036322d
     "bam_to_sam",
+    "get_gene_set_from_ref",
     "get_gene_set_from_ref",
     "pad_alignment",
     "sam_to_bam",
     "sort_and_index_bam",
     "sort_bam_file",
-<<<<<<< HEAD
     "sort_sam_by_qname",
-=======
->>>>>>> 1036322d
     # from sr2silo.process.interface
     "AAInsertion",
     "AAInsertionSet",
     "AlignedRead",
     "Gene",
     "GeneSet",
+    "Gene",
+    "GeneSet",
     "NucInsertion",
     # from sr2silo.process.merge
     "paired_end_read_merger",
     # from sr2silo.process.translate_align
-<<<<<<< HEAD
-=======
-    "enrich_read_with_metadata",
->>>>>>> 1036322d
     "nuc_to_aa_alignment",
     "parse_translate_align",
     "parse_translate_align_in_batches",
