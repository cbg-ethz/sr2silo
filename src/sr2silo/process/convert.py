--- conflicted
+++ resolved
@@ -56,10 +56,6 @@
         input_bam_path (Path): Path to the input BAM file.
         output_bam_path (Path): Path to the output sorted BAM file.
         sort_by_qname (bool, optional): If True, sorts by query name. Defaults to False.
-<<<<<<< HEAD
-        sort_by_qname (bool, optional): If True, sorts by query name. Defaults to False.
-=======
->>>>>>> 5b57aeb9
     """
     try:
         # Convert Path objects to strings for pysam compatibility
@@ -78,7 +74,7 @@
             logging.info(
                 f"BAM file has been sorted by coordinate and saved to {output_bam_str}"
             )
-<<<<<<< HEAD
+
         # Build sort arguments based on sorting option.
         if sort_by_qname:
             # Using the -n flag to sort by query name.
@@ -91,8 +87,6 @@
             logging.info(
                 f"BAM file has been sorted by coordinate and saved to {output_bam_str}"
             )
-=======
->>>>>>> 5b57aeb9
     except Exception as e:
         print(f"An error occurred: {e}")
         raise Exception(f"An error occurred: {e}")
@@ -297,19 +291,11 @@
                     elif cigar[0] == 2:  # Deletion
                         new_sequence.extend([deletion_char] * cigar[1])
                         new_qualities.extend([0] * cigar[1])
-<<<<<<< HEAD
                         ref_pos += cigar[1]
                     elif cigar[0] == 3:  # Skipped region from the reference
                         new_sequence.extend([skipped_char] * cigar[1])
                         new_qualities.extend([0] * cigar[1])
                         ref_pos += cigar[1]
-=======
-                        ref_pos += cigar[1]
-                    elif cigar[0] == 3:  # Skipped region from the reference
-                        new_sequence.extend([skipped_char] * cigar[1])
-                        new_qualities.extend([0] * cigar[1])
-                        ref_pos += cigar[1]
->>>>>>> 5b57aeb9
                     elif cigar[0] == 4:  # Soft clipping
                         # Skip soft clipped bases (they are not aligned)
                         query_pos += cigar[1]
@@ -513,7 +499,6 @@
     else:
         # copy the input BAM file to the output, along with the index
         output_bam_fp.write_bytes(input_bam_fp.read_bytes())
-<<<<<<< HEAD
         # note then ending is .bam.bai
         output_bam_fp.with_suffix(".bam.bai").write_bytes(
             input_bam_fp.with_suffix(".bam.bai").read_bytes()
@@ -522,9 +507,7 @@
             "Input BAM file is already sorted and indexed, \
                       copying to output"
         )
-=======
-        logging.info("Input BAM file is already sorted and indexed, copying to output")
->>>>>>> 5b57aeb9
+
 
 def _sort_and_index_bam(input_bam_fp: Path, output_bam_fp: Path) -> None:
     """
