"""Extract metadata from Timeline file only."""

from __future__ import annotations

import csv
import datetime
import logging
from pathlib import Path

<<<<<<< HEAD
=======
import yaml


def sample_id_decoder(sample_id: str) -> dict:
    """Decode the sample ID into individual components.

    Args:
        sample_id (str): The sample ID to decode.

    Returns:
        dict: A dictionary containing the decoded components.
              containing the following keys:
                - sequencing_well_position (str : sequencing well position)
                - location_code (int : code of the location)
                - sampling_date (str : date of the sampling)
    """
    components = sample_id.split("_")
    # Assign components to meaningful variable names
    well_position = components[0]  # A1
    location_code = components[1]  # 10
    sampling_date = f"{components[2]}-{components[3]}-{components[4]}"  # 2024-09-30
    return {
        "sequencing_well_position": well_position,
        "location_code": location_code,
        "sampling_date": sampling_date,
    }


def batch_id_decoder(batch_id: str) -> dict:
    """Decode the batch ID into individual components.

    Args:
        batch_id (str): The batch ID to decode. Can be empty string.

    Returns:
        dict: A dictionary contains the decoded components.
            - sequencing_date (str): date of the sequencing or empty
            - flow_cell_serial_number (str): serial number of the flow
                                            cell or empty
    """
    if not batch_id or batch_id.strip() == "":
        return {
            "sequencing_date": "",
            "flow_cell_serial_number": "",
        }

    components = batch_id.split("_")
    if len(components) < 2:
        # Handle malformed batch_id
        logging.warning(
            f"Malformed batch_id '{batch_id}': expected format "
            "'YYYYMMDD_SERIAL', but got insufficient components"
        )
        return {
            "sequencing_date": "",
            "flow_cell_serial_number": "",
        }

    try:
        # Assign components to meaningful variable names
        date_component = components[0]
        sequencing_date = (
            f"{date_component[:4]}-{date_component[4:6]}-{date_component[6:]}"
        )
        flow_cell_serial_number = components[1]

        # Validate the date component has the right length
        if len(date_component) != 8:
            raise ValueError(
                f"Date component '{date_component}' should be 8 digits (YYYYMMDD)"
            )

        return {
            "sequencing_date": sequencing_date,
            "flow_cell_serial_number": flow_cell_serial_number,
        }
    except (IndexError, ValueError) as e:
        # Handle any parsing errors gracefully
        logging.warning(
            f"Failed to parse batch_id '{batch_id}': {e}. "
            "Leaving sequencing_date and flow_cell_serial_number empty."
        )
        return {
            "sequencing_date": "",
            "flow_cell_serial_number": "",
        }

>>>>>>> 6a51341f

def convert_to_iso_date(date: str) -> str:
    """Convert a date string to ISO 8601 format (date only)."""
    # Parse the date string
    date_obj = datetime.datetime.strptime(date, "%Y-%m-%d")
    # Format the date as ISO 8601 (date only)
    return date_obj.date().isoformat()


def get_metadata_from_timeline(
    sample_id: str, batch_id: str, timeline: Path
) -> dict[str, str] | None:
    """Get metadata from the timeline file.
    
    Args:
        sample_id (str): The sample ID to search for.
        batch_id (str): The batch ID to search for.
        timeline (Path): The timeline file to search in.
        
    Returns:
        dict[str, str] | None: The metadata if found, None otherwise.
    """
    if not timeline.is_file():
        logging.error(f"Timeline file not found or is not a file: {timeline}")
        raise FileNotFoundError(f"Timeline file not found or is not a file: {timeline}")

    with timeline.open() as f:
        reader = csv.reader(f, delimiter="\t")
        for row in reader:
<<<<<<< HEAD
            sample_id_match = row[0] == sample_id
            batch_id_match = row[1] == batch_id
=======
            sample_id_match = row[0] == metadata["sample_id"]
>>>>>>> 6a51341f

            if sample_id_match:
                logging.info(
                    "Found metadata in timeline for sample_id %s and batch_id %s",
                    sample_id, batch_id
                )
<<<<<<< HEAD
                
                # Extract metadata from timeline row
                # Timeline format: sample	batch	reads	proto	location_code	date	location
                metadata = {
                    "sample_id": sample_id,
                    "batch_id": batch_id,
                    "read_length": row[2],
                    "primer_protocol": row[3],
                    "location_code": row[4],
                    "sampling_date": convert_to_iso_date(row[5]),
                    "location_name": row[6],
                }
                
                logging.info("Extracted metadata from timeline: %s", metadata)
                return metadata
        
        # No matching entry found
        logging.warning(
            "No matching entry found in timeline for sample_id %s and batch_id %s",
            sample_id, batch_id
        )
        return None


def get_metadata(
    sample_id: str, batch_id: str, timeline: Path
=======

                if location_code_mismatch:
                    logging.warning(
                        f"Mismatch in location code for sample_id "
                        f"{metadata['sample_id']}"
                    )
                    logging.debug(
                        f"Location code mismatch: {metadata['location_code']} "
                        f"(sample_id) vs {row[4]} (timeline)"
                    )
                    logging.debug(
                        f"Location code types: {type(metadata['location_code'])} "
                        f"(sample_id) vs {type(row[4])} (timeline)"
                    )

                if sampling_date_mismatch:
                    logging.warning(
                        f"Mismatch in sampling date for sample_id "
                        f"{metadata['sample_id']}"
                    )
                    logging.debug(
                        f"Sampling date mismatch: {metadata['sampling_date']} "
                        f"(sample_id) vs {timeline_sampling_date} (timeline)"
                    )
                    logging.debug(
                        f"Sampling date types: {type(metadata['sampling_date'])} "
                        f"(sample_id) vs {type(timeline_sampling_date)} (timeline)"
                    )
                break
        else:
            raise ValueError(
                f"No matching entry found in timeline for sample_id "
                f"{metadata['sample_id']}"
            )


def get_primer_protocol_name(primer_protocol: str, primers: Path) -> str:
    """Get the name of the primer protocol from the primers file.

    Args:
        primer_protocol (str): The primer protocol short name.
        primers (Path): The primers file to with the long, canonical name

    Returns:
        str: The long name of the primer protocol.
    """
    if not primers.is_file():
        logging.error(f"Primers file not found or is not a file: {primers}")
        raise FileNotFoundError(f"Primers file not found or is not a file: {primers}")

    # Load YAML file
    with primers.open() as f:
        primers_conf = yaml.safe_load(f)

    for primer in primers_conf.keys():
        if primer == primer_protocol:
            return primers_conf[primer]["name"]

    raise ValueError(
        f"No matching entry found in primers for primer_protocol {primer_protocol}"
    )


def get_metadata(
    sample_id: str, batch_id: str | None, timeline: Path, primers: Path
>>>>>>> 6a51341f
) -> dict[str, str]:
    """
    Get metadata for a given sample and batch from timeline file only.

    Args:
        sample_id (str): The sample ID to use for metadata.
        batch_id (str | None): The batch ID to use for metadata. Can be None or empty.
        timeline (Path): The timeline file to cross-reference the metadata.

    Returns:
        dict: A dictionary containing the metadata, or empty dict if not found.

    """
<<<<<<< HEAD
    metadata = get_metadata_from_timeline(sample_id, batch_id, timeline)
    
    if metadata is None:
        # Return basic metadata structure if not found in timeline
        logging.warning(
            "Timeline entry not found for sample_id %s and batch_id %s. "
            "Returning basic metadata structure with None values.",
            sample_id, batch_id
        )
        metadata = {
            "sample_id": sample_id,
            "batch_id": batch_id,
            "read_length": None,
            "primer_protocol": None,
            "location_code": None,
            "sampling_date": None,
            "location_name": None,
        }
    
=======

    metadata = {}
    metadata["sample_id"] = sample_id

    # Handle None or empty batch_id
    if batch_id is None:
        batch_id = ""
    metadata["batch_id"] = batch_id

    # Decompose the ids into individual components
    logging.info(f"Decoding sample_id: {metadata['sample_id']}")
    sample_id = metadata["sample_id"]
    metadata.update(sample_id_decoder(sample_id))
    logging.info(f"Decoding batch_id: '{metadata['batch_id']}'")
    batch_id = metadata["batch_id"]
    metadata.update(batch_id_decoder(batch_id))

    enrich_metadata_from_timeline(metadata, timeline)

    metadata["primer_protocol_name"] = get_primer_protocol_name(
        metadata["primer_protocol"], primers
    )

>>>>>>> 6a51341f
    return metadata<|MERGE_RESOLUTION|>--- conflicted
+++ resolved
@@ -6,97 +6,6 @@
 import datetime
 import logging
 from pathlib import Path
-
-<<<<<<< HEAD
-=======
-import yaml
-
-
-def sample_id_decoder(sample_id: str) -> dict:
-    """Decode the sample ID into individual components.
-
-    Args:
-        sample_id (str): The sample ID to decode.
-
-    Returns:
-        dict: A dictionary containing the decoded components.
-              containing the following keys:
-                - sequencing_well_position (str : sequencing well position)
-                - location_code (int : code of the location)
-                - sampling_date (str : date of the sampling)
-    """
-    components = sample_id.split("_")
-    # Assign components to meaningful variable names
-    well_position = components[0]  # A1
-    location_code = components[1]  # 10
-    sampling_date = f"{components[2]}-{components[3]}-{components[4]}"  # 2024-09-30
-    return {
-        "sequencing_well_position": well_position,
-        "location_code": location_code,
-        "sampling_date": sampling_date,
-    }
-
-
-def batch_id_decoder(batch_id: str) -> dict:
-    """Decode the batch ID into individual components.
-
-    Args:
-        batch_id (str): The batch ID to decode. Can be empty string.
-
-    Returns:
-        dict: A dictionary contains the decoded components.
-            - sequencing_date (str): date of the sequencing or empty
-            - flow_cell_serial_number (str): serial number of the flow
-                                            cell or empty
-    """
-    if not batch_id or batch_id.strip() == "":
-        return {
-            "sequencing_date": "",
-            "flow_cell_serial_number": "",
-        }
-
-    components = batch_id.split("_")
-    if len(components) < 2:
-        # Handle malformed batch_id
-        logging.warning(
-            f"Malformed batch_id '{batch_id}': expected format "
-            "'YYYYMMDD_SERIAL', but got insufficient components"
-        )
-        return {
-            "sequencing_date": "",
-            "flow_cell_serial_number": "",
-        }
-
-    try:
-        # Assign components to meaningful variable names
-        date_component = components[0]
-        sequencing_date = (
-            f"{date_component[:4]}-{date_component[4:6]}-{date_component[6:]}"
-        )
-        flow_cell_serial_number = components[1]
-
-        # Validate the date component has the right length
-        if len(date_component) != 8:
-            raise ValueError(
-                f"Date component '{date_component}' should be 8 digits (YYYYMMDD)"
-            )
-
-        return {
-            "sequencing_date": sequencing_date,
-            "flow_cell_serial_number": flow_cell_serial_number,
-        }
-    except (IndexError, ValueError) as e:
-        # Handle any parsing errors gracefully
-        logging.warning(
-            f"Failed to parse batch_id '{batch_id}': {e}. "
-            "Leaving sequencing_date and flow_cell_serial_number empty."
-        )
-        return {
-            "sequencing_date": "",
-            "flow_cell_serial_number": "",
-        }
-
->>>>>>> 6a51341f
 
 def convert_to_iso_date(date: str) -> str:
     """Convert a date string to ISO 8601 format (date only)."""
@@ -126,19 +35,14 @@
     with timeline.open() as f:
         reader = csv.reader(f, delimiter="\t")
         for row in reader:
-<<<<<<< HEAD
             sample_id_match = row[0] == sample_id
             batch_id_match = row[1] == batch_id
-=======
-            sample_id_match = row[0] == metadata["sample_id"]
->>>>>>> 6a51341f
 
             if sample_id_match:
                 logging.info(
                     "Found metadata in timeline for sample_id %s and batch_id %s",
                     sample_id, batch_id
                 )
-<<<<<<< HEAD
                 
                 # Extract metadata from timeline row
                 # Timeline format: sample	batch	reads	proto	location_code	date	location
@@ -165,73 +69,6 @@
 
 def get_metadata(
     sample_id: str, batch_id: str, timeline: Path
-=======
-
-                if location_code_mismatch:
-                    logging.warning(
-                        f"Mismatch in location code for sample_id "
-                        f"{metadata['sample_id']}"
-                    )
-                    logging.debug(
-                        f"Location code mismatch: {metadata['location_code']} "
-                        f"(sample_id) vs {row[4]} (timeline)"
-                    )
-                    logging.debug(
-                        f"Location code types: {type(metadata['location_code'])} "
-                        f"(sample_id) vs {type(row[4])} (timeline)"
-                    )
-
-                if sampling_date_mismatch:
-                    logging.warning(
-                        f"Mismatch in sampling date for sample_id "
-                        f"{metadata['sample_id']}"
-                    )
-                    logging.debug(
-                        f"Sampling date mismatch: {metadata['sampling_date']} "
-                        f"(sample_id) vs {timeline_sampling_date} (timeline)"
-                    )
-                    logging.debug(
-                        f"Sampling date types: {type(metadata['sampling_date'])} "
-                        f"(sample_id) vs {type(timeline_sampling_date)} (timeline)"
-                    )
-                break
-        else:
-            raise ValueError(
-                f"No matching entry found in timeline for sample_id "
-                f"{metadata['sample_id']}"
-            )
-
-
-def get_primer_protocol_name(primer_protocol: str, primers: Path) -> str:
-    """Get the name of the primer protocol from the primers file.
-
-    Args:
-        primer_protocol (str): The primer protocol short name.
-        primers (Path): The primers file to with the long, canonical name
-
-    Returns:
-        str: The long name of the primer protocol.
-    """
-    if not primers.is_file():
-        logging.error(f"Primers file not found or is not a file: {primers}")
-        raise FileNotFoundError(f"Primers file not found or is not a file: {primers}")
-
-    # Load YAML file
-    with primers.open() as f:
-        primers_conf = yaml.safe_load(f)
-
-    for primer in primers_conf.keys():
-        if primer == primer_protocol:
-            return primers_conf[primer]["name"]
-
-    raise ValueError(
-        f"No matching entry found in primers for primer_protocol {primer_protocol}"
-    )
-
-
-def get_metadata(
-    sample_id: str, batch_id: str | None, timeline: Path, primers: Path
->>>>>>> 6a51341f
 ) -> dict[str, str]:
     """
     Get metadata for a given sample and batch from timeline file only.
@@ -245,7 +82,6 @@
         dict: A dictionary containing the metadata, or empty dict if not found.
 
     """
-<<<<<<< HEAD
     metadata = get_metadata_from_timeline(sample_id, batch_id, timeline)
     
     if metadata is None:
@@ -265,29 +101,4 @@
             "location_name": None,
         }
     
-=======
-
-    metadata = {}
-    metadata["sample_id"] = sample_id
-
-    # Handle None or empty batch_id
-    if batch_id is None:
-        batch_id = ""
-    metadata["batch_id"] = batch_id
-
-    # Decompose the ids into individual components
-    logging.info(f"Decoding sample_id: {metadata['sample_id']}")
-    sample_id = metadata["sample_id"]
-    metadata.update(sample_id_decoder(sample_id))
-    logging.info(f"Decoding batch_id: '{metadata['batch_id']}'")
-    batch_id = metadata["batch_id"]
-    metadata.update(batch_id_decoder(batch_id))
-
-    enrich_metadata_from_timeline(metadata, timeline)
-
-    metadata["primer_protocol_name"] = get_primer_protocol_name(
-        metadata["primer_protocol"], primers
-    )
-
->>>>>>> 6a51341f
     return metadata